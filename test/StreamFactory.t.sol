// SPDX-License-Identifier: GPL-3.0

pragma solidity ^0.8.17;

import "forge-std/Test.sol";
import { ERC20Mock } from "openzeppelin-contracts/mocks/ERC20Mock.sol";
import { StreamFactory } from "../src/StreamFactory.sol";
import { Stream } from "../src/Stream.sol";
import { IStream } from "../src/IStream.sol";
import { LibClone } from "solady/utils/LibClone.sol";

contract StreamFactoryTest is Test {
    event StreamCreated(
        address indexed msgSender,
        address indexed payer,
        address indexed recipient,
        uint256 tokenAmount,
        address tokenAddress,
        uint256 startTime,
        uint256 stopTime,
        address streamAddress
    );

    StreamFactory factory;

    address payer = address(0x1000);
    address recipient = address(0x1001);
    ERC20Mock token;

    function setUp() public {
        token = new ERC20Mock("Mock Token", "MOCK", address(1), 0);

        Stream streamImplementation = new Stream();
        factory = new StreamFactory(address(streamImplementation));
    }

    function testStream() public {
        uint256 startTime = 1640988000; // 2022-01-01 00:00:00
        uint256 stopTime = 1672524000; // 2023-01-01 00:00:00
        uint256 tokenAmount = 999975024000; // ~1M * 1e6

        vm.warp(startTime);

        IStream stream = IStream(
            factory.createStream(recipient, tokenAmount, address(token), startTime, stopTime)
        );

        vm.warp(startTime + 30 days);

        vm.prank(recipient);
        vm.expectRevert("ERC20: transfer amount exceeds balance");
        stream.withdraw(10_000e6);

        token.mint(address(stream), tokenAmount);

        vm.prank(recipient);
        stream.withdraw(10_000e6);

        assertEq(token.balanceOf(recipient), 10_000e6);
    }

    function testFundingStreamLikeInProposal() public {
        uint256 startTime = 1640988000; // 2022-01-01 00:00:00
        uint256 stopTime = 1672524000; // 2023-01-01 00:00:00
        uint256 tokenAmount = 999975024000; // ~1M * 1e6
        token.mint(payer, tokenAmount);

        address predictedAddress = factory.predictStreamAddress(
            payer, payer, recipient, tokenAmount, address(token), startTime, stopTime
        );

        // Proposal would do these txs
        vm.startPrank(payer);
        factory.createStream(payer, recipient, tokenAmount, address(token), startTime, stopTime);
        token.transfer(predictedAddress, tokenAmount);
        vm.stopPrank();
        // End proposal

        vm.warp(startTime + 30 days);

        vm.prank(recipient);
        IStream(predictedAddress).withdraw(10_000e6);

        assertEq(token.balanceOf(recipient), 10_000e6);
    }

    function test_createStream_setsPayerParamAsStreamPayer() public {
        uint256 startTime = 1640988000;
        uint256 stopTime = 1672524000;
        uint256 tokenAmount = 999975024000;
        address predictedStream = factory.predictStreamAddress(
            address(this), payer, recipient, tokenAmount, address(token), startTime, stopTime
        );

        vm.expectEmit(true, true, true, true);
        emit StreamCreated(
            address(this),
            payer,
            recipient,
            tokenAmount,
            address(token),
            startTime,
            stopTime,
            predictedStream
            );
        address newStream =
            factory.createStream(payer, recipient, tokenAmount, address(token), startTime, stopTime);

        Stream s = Stream(newStream);
        assertEq(s.payer(), payer);
    }

    function test_createStream_defaultPayerIsMsgSender() public {
        uint256 startTime = 1640988000;
        uint256 stopTime = 1672524000;
        uint256 tokenAmount = 999975024000;

        address newStream =
            factory.createStream(recipient, tokenAmount, address(token), startTime, stopTime);

        Stream s = Stream(newStream);
        assertEq(s.payer(), address(this));
    }

    function test_createStream_differentSenderCantFrontrunToFailCreation() public {
        uint256 startTime = 1640988000;
        uint256 stopTime = 1672524000;
        uint256 tokenAmount = 999975024000;
        address honestSender = address(0x4242);
        address frontrunner = address(0x1234);

        address predictedStream = factory.predictStreamAddress(
            frontrunner, honestSender, recipient, tokenAmount, address(token), startTime, stopTime
        );
        vm.expectEmit(true, true, true, true);
        emit StreamCreated(
            frontrunner,
            honestSender,
            recipient,
            tokenAmount,
            address(token),
            startTime,
            stopTime,
            predictedStream
            );
        vm.prank(frontrunner);
        factory.createStream(
            honestSender, recipient, tokenAmount, address(token), startTime, stopTime
        );

        predictedStream = factory.predictStreamAddress(
            honestSender, honestSender, recipient, tokenAmount, address(token), startTime, stopTime
        );
        vm.expectEmit(true, true, true, true);
        emit StreamCreated(
            honestSender,
            honestSender,
            recipient,
            tokenAmount,
            address(token),
            startTime,
            stopTime,
            predictedStream
            );
        vm.prank(honestSender);
        factory.createStream(
            honestSender, recipient, tokenAmount, address(token), startTime, stopTime
        );
    }

    function test_createAndFundStream_revertsWhenTokenApprovalIsInsufficent() public {
        uint256 tokenAmount = 1234;
        uint256 startTime = 1;
        uint256 stopTime = 1001;

        vm.expectRevert("ERC20: insufficient allowance");
        factory.createAndFundStream(recipient, tokenAmount, address(token), startTime, stopTime);
    }

    function test_createAndFundStream_revertsWhenPayerHasInsufficientFunds() public {
        uint256 tokenAmount = 1234;
        uint256 startTime = 1;
        uint256 stopTime = 1001;
        token.approve(address(factory), tokenAmount);

        vm.expectRevert("ERC20: transfer amount exceeds balance");
        factory.createAndFundStream(recipient, tokenAmount, address(token), startTime, stopTime);
    }

    function test_createAndFundStream_createsWorkingStreamGivenSufficientTokenApproval() public {
        uint256 tokenAmount = 1234;
        uint256 startTime = block.timestamp;
        uint256 stopTime = block.timestamp + 1000;
        token.approve(address(factory), tokenAmount);
        token.mint(address(this), tokenAmount);

        IStream stream = IStream(
            factory.createAndFundStream(recipient, tokenAmount, address(token), startTime, stopTime)
        );

        assertEq(token.balanceOf(address(stream)), tokenAmount);
        assertEq(token.balanceOf(recipient), 0);

        vm.warp(stopTime);
        vm.prank(recipient);
        stream.withdraw(tokenAmount);

        assertEq(token.balanceOf(address(stream)), 0);
        assertEq(token.balanceOf(recipient), tokenAmount);
    }

    function test_createStream_withoutNonceTwoStreamsWithSameParamtersRevertsOnSecondStreamCreation(
    ) public {
        uint256 startTime = block.timestamp;
        uint256 stopTime = startTime + 1000;
        uint256 tokenAmount = 1000;

        factory.createStream(payer, recipient, tokenAmount, address(token), startTime, stopTime);

        vm.expectRevert(abi.encodeWithSelector(LibClone.DeploymentFailed.selector));
        factory.createStream(payer, recipient, tokenAmount, address(token), startTime, stopTime);
    }

    function test_createStream_usingNonceCanCreateTwoStreamsWithSameParamters() public {
        uint256 startTime = block.timestamp;
        uint256 stopTime = startTime + 1000;
        uint256 tokenAmount = 1000;

        factory.createStream(payer, recipient, tokenAmount, address(token), startTime, stopTime, 0);

        factory.createStream(payer, recipient, tokenAmount, address(token), startTime, stopTime, 1);
    }

    function test_predictStreamAddress_predictsCorrectlyWithNonce() public {
        uint256 startTime = block.timestamp;
        uint256 stopTime = startTime + 1000;
        uint256 tokenAmount = 1000;

        assertEq(
            factory.predictStreamAddress(
                address(this), payer, recipient, tokenAmount, address(token), startTime, stopTime, 0
            ),
            factory.createStream(
                payer, recipient, tokenAmount, address(token), startTime, stopTime, 0
            )
        );

        assertEq(
            factory.predictStreamAddress(
                address(this), payer, recipient, tokenAmount, address(token), startTime, stopTime, 1
            ),
            factory.createStream(
                payer, recipient, tokenAmount, address(token), startTime, stopTime, 1
            )
        );
    }

    function test_createStream_revertsWhenStreamAddressDoesntMatchExpectedAddress() public {
        uint256 startTime = block.timestamp;
        uint256 stopTime = startTime + 1000;
        uint256 tokenAmount = 1000;
        address predictedAddress = factory.predictStreamAddress(
            address(this),
            address(this),
            recipient,
            tokenAmount,
            address(token),
            startTime,
            stopTime,
            0
        );

        vm.expectRevert(abi.encodeWithSelector(StreamFactory.UnexpectedStreamAddress.selector));
        // changing stopTime to result in a different address
        factory.createStream(
            recipient, tokenAmount, address(token), startTime, stopTime - 1, 0, predictedAddress
        );
    }

    function test_createStream_worksWhenStreamAddressMatchesExpectedAddress() public {
        uint256 startTime = block.timestamp;
        uint256 stopTime = startTime + 1000;
        uint256 tokenAmount = 1000;
        address predictedAddress = factory.predictStreamAddress(
            address(this),
            address(this),
            recipient,
            tokenAmount,
            address(token),
            startTime,
            stopTime,
            0
        );

        address streamAddress = factory.createStream(
            recipient, tokenAmount, address(token), startTime, stopTime, 0, predictedAddress
        );

        assertEq(predictedAddress, streamAddress);
    }
}

contract StreamFactoryCreatesCorrectStreamTest is Test {
    uint256 constant DURATION = 1000;
    uint256 constant STREAM_AMOUNT = 2000;

    StreamFactory factory;
    ERC20Mock token;

    address payer = address(0x1000);
    address recipient = address(0x1001);
    uint256 startTime;
    uint256 stopTime;

    function setUp() public {
        token = new ERC20Mock("mock-token", "MOK", address(1), 0);
        factory = new StreamFactory(address(new Stream()));

        startTime = block.timestamp;
        stopTime = startTime + DURATION;
    }

    function test_createStream_revertsWhenPayerIsAddressZero() public {
        vm.expectRevert(abi.encodeWithSelector(StreamFactory.PayerIsAddressZero.selector));
        factory.createStream(
            address(0), recipient, STREAM_AMOUNT, address(token), startTime, stopTime
        );
    }

    function test_createStream_revertsWhenRecipientIsAddressZero() public {
        vm.expectRevert(abi.encodeWithSelector(StreamFactory.RecipientIsAddressZero.selector));

        factory.createStream(payer, address(0), STREAM_AMOUNT, address(token), startTime, stopTime);
    }

    function test_createStream_revertsWhenTokenAmountIsZero() public {
        vm.expectRevert(abi.encodeWithSelector(StreamFactory.TokenAmountIsZero.selector));
        factory.createStream(payer, recipient, 0, address(token), startTime, stopTime);
    }

    function test_createStream_revertsWhenDurationIsNotPositive() public {
        vm.expectRevert(abi.encodeWithSelector(StreamFactory.DurationMustBePositive.selector));
        factory.createStream(payer, recipient, STREAM_AMOUNT, address(token), startTime, startTime);
    }

<<<<<<< HEAD
    function test_createStream_revertsWhenStopTimeIsNotInTheFuture() public {
        vm.warp(101);
        vm.expectRevert(abi.encodeWithSelector(StreamFactory.StopTimeNotInTheFuture.selector));
        factory.createStream(
            payer, recipient, STREAM_AMOUNT, address(token), block.timestamp - 100, block.timestamp
        );
    }

    function test_createStream_revertsWhenAmountLessThanDuration() public {
        vm.expectRevert(abi.encodeWithSelector(StreamFactory.TokenAmountLessThanDuration.selector));
        factory.createStream(payer, recipient, DURATION - 1, address(token), startTime, stopTime);
    }

=======
>>>>>>> dced2289
    function test_createStream_savesStreamParameters() public {
        Stream s = Stream(
            factory.createStream(
                payer, recipient, STREAM_AMOUNT, address(token), startTime, stopTime
            )
        );

        assertEq(s.tokenAmount(), STREAM_AMOUNT);
        assertEq(s.ratePerSecond(), 2 * s.RATE_DECIMALS_MULTIPLIER());
        assertEq(s.startTime(), startTime);
        assertEq(s.stopTime(), stopTime);
        assertEq(s.recipient(), recipient);
        assertEq(s.payer(), payer);
        assertEq(address(s.token()), address(token));
        assertEq(s.remainingBalance(), STREAM_AMOUNT);
    }
}<|MERGE_RESOLUTION|>--- conflicted
+++ resolved
@@ -343,7 +343,6 @@
         factory.createStream(payer, recipient, STREAM_AMOUNT, address(token), startTime, startTime);
     }
 
-<<<<<<< HEAD
     function test_createStream_revertsWhenStopTimeIsNotInTheFuture() public {
         vm.warp(101);
         vm.expectRevert(abi.encodeWithSelector(StreamFactory.StopTimeNotInTheFuture.selector));
@@ -352,13 +351,6 @@
         );
     }
 
-    function test_createStream_revertsWhenAmountLessThanDuration() public {
-        vm.expectRevert(abi.encodeWithSelector(StreamFactory.TokenAmountLessThanDuration.selector));
-        factory.createStream(payer, recipient, DURATION - 1, address(token), startTime, stopTime);
-    }
-
-=======
->>>>>>> dced2289
     function test_createStream_savesStreamParameters() public {
         Stream s = Stream(
             factory.createStream(
